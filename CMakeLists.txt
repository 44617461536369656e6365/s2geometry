cmake_minimum_required(VERSION 3.1)
project(s2-geometry)
set(CMAKE_EXPORT_COMPILE_COMMANDS ON)
include(CMakeDependentOption)
include(CheckCXXCompilerFlag)
include(FeatureSummary)
include(FindPackageHandleStandardArgs)

list(APPEND CMAKE_MODULE_PATH "${CMAKE_SOURCE_DIR}/third_party/cmake")

option(WITH_GFLAGS "Use gflags to change command line flags." OFF)
add_feature_info(GFLAGS WITH_GFLAGS
                 "allows changing command line flags.")

# glog option can only be turned on if gflags is on.
cmake_dependent_option(WITH_GLOG "Use glog for logging." ON
                       "WITH_GFLAGS" OFF)
add_feature_info(GLOG WITH_GLOG "provides logging configurability.")

option(BUILD_SHARED_LIBS "Build shared libraries instead of static." ON)
add_feature_info(SHARED_LIBS BUILD_SHARED_LIBS
                 "builds shared libraries instead of static.")

option(BUILD_EXAMPLES "Build s2 documentation examples." ON)

feature_summary(WHAT ALL)

if (WITH_GLOG)
    find_package(Glog REQUIRED)
    # FindGFlags.cmake and FindGlog.cmake do not seem to implement REQUIRED;
    # check manually.
    if (NOT ${GLOG_FOUND})
        message(FATAL_ERROR "Glog requested but not found")
    endif()
    add_definitions(-DS2_USE_GLOG)
else()
    # Don't output anything for LOG(INFO).
    add_definitions(-DABSL_MIN_LOG_LEVEL=1)
endif()

if (WITH_GFLAGS)
    find_package(GFlags REQUIRED)
    if (NOT ${GFLAGS_FOUND})
        message(FATAL_ERROR "GFlags requested but not found")
    endif()
    add_definitions(-DS2_USE_GFLAGS)
endif()

find_package(OpenSSL REQUIRED)
# pthreads isn't used directly, but this is still required for std::thread.
find_package(Threads REQUIRED)
find_package(SWIG)
find_package(PythonInterp)
find_package(PythonLibs)

# Avoid "Policy CMP0042 is not set" warning on macOS.
if (APPLE)
    set(CMAKE_MACOSX_RPATH TRUE)
endif()

<<<<<<< HEAD
add_definitions(-std=c++11)

if (WIN32)
    # Use unsigned characters
    add_definitions(-J)
    # Make sure cmath header defines things like M_PI
    add_definitions(-D_USE_MATH_DEFINES)
    # Make sure Windows doesn't define min/max macros that interfere with STL
    add_definitions(-DNOMINMAX)
else()
    # Avoid megabytes of warnings like:
    # util/math/vector.h:178:16: warning: optimization attribute on
    # ‘double sqrt(double)’ follows definition but the attribute doesn’t
    # match [-Wattributes]
    add_definitions(-Wno-attributes)
    add_definitions(-Wno-deprecated-declarations)
endif()

=======
set(CMAKE_CXX_STANDARD 11)
set(CMAKE_CXX_STANDARD_REQUIRED ON)
# No compiler-specific extensions, i.e. -std=c++11, not -std=gnu++11.
set(CMAKE_CXX_EXTENSIONS OFF)

# Avoid megabytes of warnings like:
# util/math/vector.h:178:16: warning: optimization attribute on
# ‘double sqrt(double)’ follows definition but the attribute doesn’t
# match [-Wattributes]
add_definitions(-Wno-attributes)
add_definitions(-Wno-deprecated-declarations)
>>>>>>> 7abc82fd

# If OpenSSL is installed in a non-standard location, configure with
# something like:
# OPENSSL_ROOT_DIR=/usr/local/opt/openssl cmake ..
include_directories(
    ${GFLAGS_INCLUDE_DIRS} ${GLOG_INCLUDE_DIRS} ${OPENSSL_INCLUDE_DIR}
    ${PYTHON_INCLUDE_DIRS})
include_directories(src)

add_library(s2
            src/s2/base/stringprintf.cc
            src/s2/base/strtoint.cc
            src/s2/encoded_s2cell_id_vector.cc
            src/s2/encoded_s2point_vector.cc
            src/s2/encoded_s2shape_index.cc
            src/s2/encoded_string_vector.cc
            src/s2/id_set_lexicon.cc
            src/s2/mutable_s2shape_index.cc
            src/s2/r2rect.cc
            src/s2/s1angle.cc
            src/s2/s1chord_angle.cc
            src/s2/s1interval.cc
            src/s2/s2boolean_operation.cc
            src/s2/s2builder.cc
            src/s2/s2builder_graph.cc
            src/s2/s2builderutil_closed_set_normalizer.cc
            src/s2/s2builderutil_find_polygon_degeneracies.cc
            src/s2/s2builderutil_s2point_vector_layer.cc
            src/s2/s2builderutil_s2polygon_layer.cc
            src/s2/s2builderutil_s2polyline_layer.cc
            src/s2/s2builderutil_s2polyline_vector_layer.cc
            src/s2/s2builderutil_snap_functions.cc
            src/s2/s2cap.cc
            src/s2/s2cell.cc
            src/s2/s2cell_id.cc
            src/s2/s2cell_index.cc
            src/s2/s2cell_union.cc
            src/s2/s2centroids.cc
            src/s2/s2closest_cell_query.cc
            src/s2/s2closest_edge_query.cc
            src/s2/s2closest_point_query.cc
            src/s2/s2contains_vertex_query.cc
            src/s2/s2convex_hull_query.cc
            src/s2/s2coords.cc
            src/s2/s2crossing_edge_query.cc
            src/s2/s2debug.cc
            src/s2/s2earth.cc
            src/s2/s2edge_clipping.cc
            src/s2/s2edge_crosser.cc
            src/s2/s2edge_crossings.cc
            src/s2/s2edge_distances.cc
            src/s2/s2edge_tessellator.cc
            src/s2/s2error.cc
            src/s2/s2furthest_edge_query.cc
            src/s2/s2latlng.cc
            src/s2/s2latlng_rect.cc
            src/s2/s2latlng_rect_bounder.cc
            src/s2/s2lax_loop_shape.cc
            src/s2/s2lax_polygon_shape.cc
            src/s2/s2lax_polyline_shape.cc
            src/s2/s2loop.cc
            src/s2/s2loop_measures.cc
            src/s2/s2measures.cc
            src/s2/s2metrics.cc
            src/s2/s2max_distance_targets.cc
            src/s2/s2min_distance_targets.cc
            src/s2/s2padded_cell.cc
            src/s2/s2point_compression.cc
            src/s2/s2point_region.cc
            src/s2/s2pointutil.cc
            src/s2/s2polygon.cc
            src/s2/s2polyline.cc
            src/s2/s2polyline_alignment.cc
            src/s2/s2polyline_measures.cc
            src/s2/s2polyline_simplifier.cc
            src/s2/s2predicates.cc
            src/s2/s2projections.cc
            src/s2/s2r2rect.cc
            src/s2/s2region.cc
            src/s2/s2region_term_indexer.cc
            src/s2/s2region_coverer.cc
            src/s2/s2region_intersection.cc
            src/s2/s2region_union.cc
            src/s2/s2shape_index.cc
            src/s2/s2shape_index_buffered_region.cc
            src/s2/s2shape_index_measures.cc
            src/s2/s2shape_measures.cc
            src/s2/s2shapeutil_build_polygon_boundaries.cc
            src/s2/s2shapeutil_coding.cc
            src/s2/s2shapeutil_contains_brute_force.cc
            src/s2/s2shapeutil_edge_iterator.cc
            src/s2/s2shapeutil_get_reference_point.cc
            src/s2/s2shapeutil_range_iterator.cc
            src/s2/s2shapeutil_visit_crossing_edge_pairs.cc
            src/s2/s2text_format.cc
            src/s2/s2wedge_relations.cc
            src/s2/strings/ostringstream.cc
            src/s2/strings/serialize.cc
            src/s2/third_party/absl/base/dynamic_annotations.cc
            src/s2/third_party/absl/base/internal/raw_logging.cc
            src/s2/third_party/absl/base/internal/throw_delegate.cc
            src/s2/third_party/absl/numeric/int128.cc
            src/s2/third_party/absl/strings/ascii.cc
            src/s2/third_party/absl/strings/match.cc
            src/s2/third_party/absl/strings/numbers.cc
            src/s2/third_party/absl/strings/str_cat.cc
            src/s2/third_party/absl/strings/str_split.cc
            src/s2/third_party/absl/strings/string_view.cc
            src/s2/third_party/absl/strings/strip.cc
            src/s2/third_party/absl/strings/internal/memutil.cc
            src/s2/util/bits/bit-interleave.cc
            src/s2/util/bits/bits.cc
            src/s2/util/coding/coder.cc
            src/s2/util/coding/varint.cc
            src/s2/util/math/exactfloat/exactfloat.cc
            src/s2/util/math/mathutil.cc
            src/s2/util/units/length-units.cc)
add_library(s2testing STATIC
            src/s2/s2builderutil_testing.cc
            src/s2/s2shapeutil_testing.cc
            src/s2/s2testing.cc)
target_link_libraries(
    s2
    ${GFLAGS_LIBRARIES} ${GLOG_LIBRARIES} ${OPENSSL_LIBRARIES}
    ${CMAKE_THREAD_LIBS_INIT})

# Allow other CMake projects to use this one with:
# list(APPEND CMAKE_MODULE_PATH "<path_to_s2geometry_dir>/third_party/cmake")
# add_subdirectory(<path_to_s2geometry_dir> s2geometry)
# target_link_libraries(<target_name> s2)
target_include_directories(s2 PUBLIC ${CMAKE_CURRENT_SOURCE_DIR}/src)

# We don't need to install all headers, only those
# transitively included by s2 headers we are exporting.
install(FILES src/s2/_fp_contract_off.h
              src/s2/encoded_s2cell_id_vector.h
              src/s2/encoded_s2point_vector.h
              src/s2/encoded_s2shape_index.h
              src/s2/encoded_string_vector.h
              src/s2/encoded_uint_vector.h
              src/s2/id_set_lexicon.h
              src/s2/mutable_s2shape_index.h
              src/s2/r1interval.h
              src/s2/r2.h
              src/s2/r2rect.h
              src/s2/s1angle.h
              src/s2/s1chord_angle.h
              src/s2/s1interval.h
              src/s2/s2boolean_operation.h
              src/s2/s2builder.h
              src/s2/s2builder_graph.h
              src/s2/s2builder_layer.h
              src/s2/s2builderutil_closed_set_normalizer.h
              src/s2/s2builderutil_find_polygon_degeneracies.h
              src/s2/s2builderutil_s2point_vector_layer.h
              src/s2/s2builderutil_s2polygon_layer.h
              src/s2/s2builderutil_s2polyline_layer.h
              src/s2/s2builderutil_s2polyline_vector_layer.h
              src/s2/s2builderutil_snap_functions.h
              src/s2/s2builderutil_testing.h
              src/s2/s2cap.h
              src/s2/s2cell.h
              src/s2/s2cell_id.h
              src/s2/s2cell_index.h
              src/s2/s2cell_union.h
              src/s2/s2centroids.h
              src/s2/s2closest_cell_query.h
              src/s2/s2closest_cell_query_base.h
              src/s2/s2closest_edge_query.h
              src/s2/s2closest_edge_query_base.h
              src/s2/s2closest_point_query.h
              src/s2/s2closest_point_query_base.h
              src/s2/s2contains_point_query.h
              src/s2/s2contains_vertex_query.h
              src/s2/s2convex_hull_query.h
              src/s2/s2coords_internal.h
              src/s2/s2coords.h
              src/s2/s2crossing_edge_query.h
              src/s2/s2debug.h
              src/s2/s2distance_target.h
              src/s2/s2earth.h
              src/s2/s2edge_clipping.h
              src/s2/s2edge_crosser.h
              src/s2/s2edge_crossings.h
              src/s2/s2edge_distances.h
              src/s2/s2edge_tessellator.h
              src/s2/s2edge_vector_shape.h
              src/s2/s2error.h
              src/s2/s2furthest_edge_query.h
              src/s2/s2latlng.h
              src/s2/s2latlng_rect.h
              src/s2/s2latlng_rect_bounder.h
              src/s2/s2lax_loop_shape.h
              src/s2/s2lax_polygon_shape.h
              src/s2/s2lax_polyline_shape.h
              src/s2/s2loop.h
              src/s2/s2loop_measures.h
              src/s2/s2measures.h
              src/s2/s2metrics.h
              src/s2/s2max_distance_targets.h
              src/s2/s2min_distance_targets.h
              src/s2/s2padded_cell.h
              src/s2/s2point.h
              src/s2/s2point_vector_shape.h
              src/s2/s2point_compression.h
              src/s2/s2point_index.h
              src/s2/s2point_region.h
              src/s2/s2point_span.h
              src/s2/s2pointutil.h
              src/s2/s2polygon.h
              src/s2/s2polyline.h
              src/s2/s2polyline_alignment.h
              src/s2/s2polyline_measures.h
              src/s2/s2polyline_simplifier.h
              src/s2/s2predicates.h
              src/s2/s2projections.h
              src/s2/s2r2rect.h
              src/s2/s2region.h
              src/s2/s2region_term_indexer.h
              src/s2/s2region_coverer.h
              src/s2/s2region_intersection.h
              src/s2/s2region_union.h
              src/s2/s2shape.h
              src/s2/s2shape_index.h
              src/s2/s2shape_index_buffered_region.h
              src/s2/s2shape_index_region.h
              src/s2/s2shape_measures.h
              src/s2/s2shapeutil_build_polygon_boundaries.h
              src/s2/s2shapeutil_coding.h
              src/s2/s2shapeutil_contains_brute_force.h
              src/s2/s2shapeutil_count_edges.h
              src/s2/s2shapeutil_edge_iterator.h
              src/s2/s2shapeutil_get_reference_point.h
              src/s2/s2shapeutil_range_iterator.h
              src/s2/s2shapeutil_shape_edge.h
              src/s2/s2shapeutil_shape_edge_id.h
              src/s2/s2shapeutil_testing.h
              src/s2/s2shapeutil_visit_crossing_edge_pairs.h
              src/s2/s2testing.h
              src/s2/s2text_format.h
              src/s2/s2wedge_relations.h
              src/s2/sequence_lexicon.h
              src/s2/value_lexicon.h
        DESTINATION include/s2)
install(FILES src/s2/base/casts.h
              src/s2/base/commandlineflags.h
              src/s2/base/log_severity.h
              src/s2/base/logging.h
              src/s2/base/mutex.h
              src/s2/base/port.h
              src/s2/base/spinlock.h
        DESTINATION include/s2/base)
install(FILES src/s2/strings/ostringstream.h
        DESTINATION include/s2/strings)
install(FILES src/s2/third_party/absl/algorithm/algorithm.h
        DESTINATION include/s2/third_party/absl/algorithm)
install(FILES src/s2/third_party/absl/base/attributes.h
              src/s2/third_party/absl/base/casts.h
              src/s2/third_party/absl/base/config.h
              src/s2/third_party/absl/base/dynamic_annotations.h
              src/s2/third_party/absl/base/integral_types.h
              src/s2/third_party/absl/base/log_severity.h
              src/s2/third_party/absl/base/macros.h
              src/s2/third_party/absl/base/optimization.h
              src/s2/third_party/absl/base/policy_checks.h
              src/s2/third_party/absl/base/port.h
              src/s2/third_party/absl/base/thread_annotations.h
        DESTINATION include/s2/third_party/absl/base)
install(FILES src/s2/third_party/absl/base/internal/identity.h
              src/s2/third_party/absl/base/internal/inline_variable.h
              src/s2/third_party/absl/base/internal/invoke.h
              src/s2/third_party/absl/base/internal/throw_delegate.h
              src/s2/third_party/absl/base/internal/unaligned_access.h
        DESTINATION include/s2/third_party/absl/base/internal)
install(FILES src/s2/third_party/absl/container/inlined_vector.h
        DESTINATION include/s2/third_party/absl/container)
install(FILES src/s2/third_party/absl/container/internal/compressed_tuple.h
              src/s2/third_party/absl/container/internal/container_memory.h
              src/s2/third_party/absl/container/internal/layout.h
        DESTINATION include/s2/third_party/absl/container/internal)
install(FILES src/s2/third_party/absl/memory/memory.h
        DESTINATION include/s2/third_party/absl/memory)
install(FILES src/s2/third_party/absl/meta/type_traits.h
        DESTINATION include/s2/third_party/absl/meta)
install(FILES src/s2/third_party/absl/numeric/int128.h
              src/s2/third_party/absl/numeric/int128_have_intrinsic.inc
              src/s2/third_party/absl/numeric/int128_no_intrinsic.inc
        DESTINATION include/s2/third_party/absl/numeric)
install(FILES src/s2/third_party/absl/strings/numbers.h
              src/s2/third_party/absl/strings/str_cat.h
              src/s2/third_party/absl/strings/string_view.h
        DESTINATION include/s2/third_party/absl/strings)
install(FILES src/s2/third_party/absl/types/span.h
        DESTINATION include/s2/third_party/absl/types)
install(FILES src/s2/third_party/absl/utility/utility.h
        DESTINATION include/s2/third_party/absl/utility)
install(FILES src/s2/util/bits/bits.h
        DESTINATION include/s2/util/bits)
install(FILES src/s2/util/coding/coder.h
              src/s2/util/coding/varint.h
        DESTINATION include/s2/util/coding)
install(FILES src/s2/util/endian/endian.h
        DESTINATION include/s2/util/endian)
install(FILES src/s2/util/gtl/btree.h
              src/s2/util/gtl/btree_container.h
              src/s2/util/gtl/btree_map.h
              src/s2/util/gtl/btree_set.h
              src/s2/util/gtl/compact_array.h
              src/s2/util/gtl/container_logging.h
              src/s2/util/gtl/dense_hash_set.h
              src/s2/util/gtl/densehashtable.h
              src/s2/util/gtl/hashtable_common.h
              src/s2/util/gtl/layout.h
              src/s2/util/gtl/libc_allocator_with_realloc.h
        DESTINATION include/s2/util/gtl)
install(FILES src/s2/util/gtl/subtle/compressed_tuple.h
              src/s2/util/gtl/subtle/container_memory.h
        DESTINATION include/s2/util/gtl/subtle)
install(FILES src/s2/util/hash/mix.h
        DESTINATION include/s2/util/hash)
install(FILES src/s2/util/math/mathutil.h
              src/s2/util/math/matrix3x3.h
              src/s2/util/math/vector.h
              src/s2/util/math/vector3_hash.h
        DESTINATION include/s2/util/math)
install(FILES src/s2/util/units/length-units.h
              src/s2/util/units/physical-units.h
        DESTINATION include/s2/util/units)
install(TARGETS s2 DESTINATION lib)

message("GTEST_ROOT: ${GTEST_ROOT}")
if (GTEST_ROOT)
  add_subdirectory(${GTEST_ROOT} build_gtest)

  set(S2TestFiles
      src/s2/encoded_s2cell_id_vector_test.cc
      src/s2/encoded_s2point_vector_test.cc
      src/s2/encoded_s2shape_index_test.cc
      src/s2/encoded_string_vector_test.cc
      src/s2/encoded_uint_vector_test.cc
      src/s2/id_set_lexicon_test.cc
      src/s2/mutable_s2shape_index_test.cc
      src/s2/r1interval_test.cc
      src/s2/r2rect_test.cc
      src/s2/s1angle_test.cc
      src/s2/s1chord_angle_test.cc
      src/s2/s1interval_test.cc
      src/s2/s2boolean_operation_test.cc
      src/s2/s2builder_graph_test.cc
      src/s2/s2builder_test.cc
      src/s2/s2builderutil_closed_set_normalizer_test.cc
      src/s2/s2builderutil_find_polygon_degeneracies_test.cc
      src/s2/s2builderutil_s2point_vector_layer_test.cc
      src/s2/s2builderutil_s2polygon_layer_test.cc
      src/s2/s2builderutil_s2polyline_layer_test.cc
      src/s2/s2builderutil_s2polyline_vector_layer_test.cc
      src/s2/s2builderutil_snap_functions_test.cc
      src/s2/s2builderutil_testing_test.cc
      src/s2/s2cap_test.cc
      src/s2/s2cell_test.cc
      src/s2/s2cell_id_test.cc
      src/s2/s2cell_index_test.cc
      src/s2/s2cell_union_test.cc
      src/s2/s2centroids_test.cc
      src/s2/s2closest_cell_query_base_test.cc
      src/s2/s2closest_cell_query_test.cc
      src/s2/s2closest_edge_query_base_test.cc
      src/s2/s2closest_edge_query_test.cc
      src/s2/s2closest_point_query_base_test.cc
      src/s2/s2closest_point_query_test.cc
      src/s2/s2contains_point_query_test.cc
      src/s2/s2contains_vertex_query_test.cc
      src/s2/s2convex_hull_query_test.cc
      src/s2/s2coords_test.cc
      src/s2/s2crossing_edge_query_test.cc
      src/s2/s2earth_test.cc
      src/s2/s2edge_clipping_test.cc
      src/s2/s2edge_crosser_test.cc
      src/s2/s2edge_crossings_test.cc
      src/s2/s2edge_distances_test.cc
      src/s2/s2edge_tessellator_test.cc
      src/s2/s2edge_vector_shape_test.cc
      src/s2/s2error_test.cc
      src/s2/s2furthest_edge_query_test.cc
      src/s2/s2latlng_test.cc
      src/s2/s2latlng_rect_bounder_test.cc
      src/s2/s2latlng_rect_test.cc
      src/s2/s2lax_loop_shape_test.cc
      src/s2/s2lax_polygon_shape_test.cc
      src/s2/s2lax_polyline_shape_test.cc
      src/s2/s2loop_measures_test.cc
      src/s2/s2loop_test.cc
      src/s2/s2measures_test.cc
      src/s2/s2metrics_test.cc
      src/s2/s2max_distance_targets_test.cc
      src/s2/s2min_distance_targets_test.cc
      src/s2/s2padded_cell_test.cc
      src/s2/s2point_test.cc
      src/s2/s2point_vector_shape_test.cc
      src/s2/s2point_compression_test.cc
      src/s2/s2point_index_test.cc
      src/s2/s2point_region_test.cc
      src/s2/s2pointutil_test.cc
      src/s2/s2polygon_test.cc
      src/s2/s2polyline_alignment_test.cc
      src/s2/s2polyline_simplifier_test.cc
      src/s2/s2polyline_measures_test.cc
      src/s2/s2polyline_test.cc
      src/s2/s2predicates_test.cc
      src/s2/s2projections_test.cc
      src/s2/s2r2rect_test.cc
      src/s2/s2region_test.cc
      src/s2/s2region_term_indexer_test.cc
      src/s2/s2region_coverer_test.cc
      src/s2/s2region_union_test.cc
      src/s2/s2shape_index_buffered_region_test.cc
      src/s2/s2shape_index_measures_test.cc
      src/s2/s2shape_index_region_test.cc
      src/s2/s2shape_index_test.cc
      src/s2/s2shape_measures_test.cc
      src/s2/s2shapeutil_build_polygon_boundaries_test.cc
      src/s2/s2shapeutil_coding_test.cc
      src/s2/s2shapeutil_contains_brute_force_test.cc
      src/s2/s2shapeutil_count_edges_test.cc
      src/s2/s2shapeutil_edge_iterator_test.cc
      src/s2/s2shapeutil_get_reference_point_test.cc
      src/s2/s2shapeutil_range_iterator_test.cc
      src/s2/s2shapeutil_visit_crossing_edge_pairs_test.cc
      src/s2/s2testing_test.cc
      src/s2/s2text_format_test.cc
      src/s2/s2wedge_relations_test.cc
      src/s2/sequence_lexicon_test.cc
      src/s2/value_lexicon_test.cc)

  enable_testing()

  foreach (test_cc ${S2TestFiles})
    get_filename_component(test ${test_cc} NAME_WE)
    add_executable(${test} ${test_cc})
    target_link_libraries(
        ${test}
        s2testing s2 gtest_main)
    add_test(${test} ${test})
  endforeach()
endif()

if (BUILD_EXAMPLES)
  add_subdirectory("doc/examples" examples)
endif()

if (${SWIG_FOUND} AND ${PYTHONLIBS_FOUND})
  add_subdirectory("src/python" python)
endif()<|MERGE_RESOLUTION|>--- conflicted
+++ resolved
@@ -58,8 +58,10 @@
     set(CMAKE_MACOSX_RPATH TRUE)
 endif()
 
-<<<<<<< HEAD
-add_definitions(-std=c++11)
+set(CMAKE_CXX_STANDARD 11)
+set(CMAKE_CXX_STANDARD_REQUIRED ON)
+# No compiler-specific extensions, i.e. -std=c++11, not -std=gnu++11.
+set(CMAKE_CXX_EXTENSIONS OFF)
 
 if (WIN32)
     # Use unsigned characters
@@ -76,20 +78,6 @@
     add_definitions(-Wno-attributes)
     add_definitions(-Wno-deprecated-declarations)
 endif()
-
-=======
-set(CMAKE_CXX_STANDARD 11)
-set(CMAKE_CXX_STANDARD_REQUIRED ON)
-# No compiler-specific extensions, i.e. -std=c++11, not -std=gnu++11.
-set(CMAKE_CXX_EXTENSIONS OFF)
-
-# Avoid megabytes of warnings like:
-# util/math/vector.h:178:16: warning: optimization attribute on
-# ‘double sqrt(double)’ follows definition but the attribute doesn’t
-# match [-Wattributes]
-add_definitions(-Wno-attributes)
-add_definitions(-Wno-deprecated-declarations)
->>>>>>> 7abc82fd
 
 # If OpenSSL is installed in a non-standard location, configure with
 # something like:
