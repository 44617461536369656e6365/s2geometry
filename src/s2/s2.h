// Copyright 2005 Google Inc. All Rights Reserved.
//
// Licensed under the Apache License, Version 2.0 (the "License");
// you may not use this file except in compliance with the License.
// You may obtain a copy of the License at
//
//     http://www.apache.org/licenses/LICENSE-2.0
//
// Unless required by applicable law or agreed to in writing, software
// distributed under the License is distributed on an "AS-IS" BASIS,
// WITHOUT WARRANTIES OR CONDITIONS OF ANY KIND, either express or implied.
// See the License for the specific language governing permissions and
// limitations under the License.
//

// Author: ericv@google.com (Eric Veach)
<<<<<<< HEAD

#ifndef S2_S2_H_
#define S2_S2_H_

#include <algorithm>
#include <cmath>
#include <cstddef>
#include <functional>

#include <gflags/gflags.h>
#include <glog/logging.h>

#include "s2/base/integral_types.h"
#include "s2/base/macros.h"
#include "s2/base/port.h"
#include "s2/fpcontractoff.h"
#include "s2/r2.h"
#include "s2/util/math/mathutil.h"  // IWYU pragma: export
#include "s2/util/math/matrix3x3.h"
#include "s2/util/math/vector.h"  // IWYU pragma: export
#include "s2/util/math/vector3_hash.h"  // IWYU pragma: export

class S1Angle;

// This flag enables extra validity checking throughout the S2 code.  It is
// turned on by default in debug-mode builds.  You should turn it off in tests
// that want to create invalid geometry:
//
// TEST(MyClass, InvalidGeometry) {
//   FLAGS_s2debug = false;  // Automatically restored between tests
//   ...
// }
DECLARE_bool(s2debug);

// Alternatively, some classes have methods that allow the --s2debug flag to
// be disabled for specific objects (e.g., see S2Polygon).
enum class S2Debug : uint8 {
  ALLOW,    // Validity checks are controlled by --s2debug
  DISABLE   // No validity checks even when --s2debug is true
};

// An S2Point represents a point on the unit sphere as a 3D vector.  Usually
// points are normalized to be unit length, but some methods do not require
// this.  See util/math/vector.h for the methods available.  Among other
// things, there are overloaded operators that make it convenient to write
// arithmetic expressions (e.g. (1-x)*p1 + x*p2).
using S2Point = Vector3_d;

using S2PointHash = GoodFastHash<S2Point>;

// The S2 class is simply a namespace for constants and static utility
// functions related to spherical geometry, such as area calculations and edge
// intersection tests.  The name "S2" is derived from the mathematical symbol
// for the two-dimensional unit sphere (note that the "2" refers to the
// dimension of the surface, not the space it is embedded in).
//
// This class also defines a framework for decomposing the unit sphere into a
// hierarchy of "cells".  Each cell is a quadrilateral bounded by four
// geodesics.  The top level of the hierarchy is obtained by projecting the
// six faces of a cube onto the unit sphere, and lower levels are obtained by
// subdividing each cell into four children recursively.
//
// This class specifies the details of how the cube faces are projected onto
// the unit sphere.  This includes getting the face ordering and orientation
// correct so that sequentially increasing cell ids follow a continuous
// space-filling curve over the entire sphere, and defining the
// transformation from cell-space to cube-space in order to make the cells
// more uniform in size.
=======
>>>>>>> 9d4c4262
//
// This file includes a collection of useful S2 header files.
// New code should include only the files they need from the set below.
//
// TODO(ericv): Decide whether to keep this file, or update clients to
//              include only the subset of header files that they need.

#ifndef S2_S2_H_
#define S2_S2_H_

#include "s2/s2coords.h"
#include "s2/s2debug.h"
#include "s2/s2metrics.h"
#include "s2/s2point.h"
#include "s2/s2pointutil.h"

#endif  // S2_S2_H_<|MERGE_RESOLUTION|>--- conflicted
+++ resolved
@@ -14,77 +14,6 @@
 //
 
 // Author: ericv@google.com (Eric Veach)
-<<<<<<< HEAD
-
-#ifndef S2_S2_H_
-#define S2_S2_H_
-
-#include <algorithm>
-#include <cmath>
-#include <cstddef>
-#include <functional>
-
-#include <gflags/gflags.h>
-#include <glog/logging.h>
-
-#include "s2/base/integral_types.h"
-#include "s2/base/macros.h"
-#include "s2/base/port.h"
-#include "s2/fpcontractoff.h"
-#include "s2/r2.h"
-#include "s2/util/math/mathutil.h"  // IWYU pragma: export
-#include "s2/util/math/matrix3x3.h"
-#include "s2/util/math/vector.h"  // IWYU pragma: export
-#include "s2/util/math/vector3_hash.h"  // IWYU pragma: export
-
-class S1Angle;
-
-// This flag enables extra validity checking throughout the S2 code.  It is
-// turned on by default in debug-mode builds.  You should turn it off in tests
-// that want to create invalid geometry:
-//
-// TEST(MyClass, InvalidGeometry) {
-//   FLAGS_s2debug = false;  // Automatically restored between tests
-//   ...
-// }
-DECLARE_bool(s2debug);
-
-// Alternatively, some classes have methods that allow the --s2debug flag to
-// be disabled for specific objects (e.g., see S2Polygon).
-enum class S2Debug : uint8 {
-  ALLOW,    // Validity checks are controlled by --s2debug
-  DISABLE   // No validity checks even when --s2debug is true
-};
-
-// An S2Point represents a point on the unit sphere as a 3D vector.  Usually
-// points are normalized to be unit length, but some methods do not require
-// this.  See util/math/vector.h for the methods available.  Among other
-// things, there are overloaded operators that make it convenient to write
-// arithmetic expressions (e.g. (1-x)*p1 + x*p2).
-using S2Point = Vector3_d;
-
-using S2PointHash = GoodFastHash<S2Point>;
-
-// The S2 class is simply a namespace for constants and static utility
-// functions related to spherical geometry, such as area calculations and edge
-// intersection tests.  The name "S2" is derived from the mathematical symbol
-// for the two-dimensional unit sphere (note that the "2" refers to the
-// dimension of the surface, not the space it is embedded in).
-//
-// This class also defines a framework for decomposing the unit sphere into a
-// hierarchy of "cells".  Each cell is a quadrilateral bounded by four
-// geodesics.  The top level of the hierarchy is obtained by projecting the
-// six faces of a cube onto the unit sphere, and lower levels are obtained by
-// subdividing each cell into four children recursively.
-//
-// This class specifies the details of how the cube faces are projected onto
-// the unit sphere.  This includes getting the face ordering and orientation
-// correct so that sequentially increasing cell ids follow a continuous
-// space-filling curve over the entire sphere, and defining the
-// transformation from cell-space to cube-space in order to make the cells
-// more uniform in size.
-=======
->>>>>>> 9d4c4262
 //
 // This file includes a collection of useful S2 header files.
 // New code should include only the files they need from the set below.
