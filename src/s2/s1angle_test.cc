// Copyright 2005 Google Inc. All Rights Reserved.
//
// Licensed under the Apache License, Version 2.0 (the "License");
// you may not use this file except in compliance with the License.
// You may obtain a copy of the License at
//
//     http://www.apache.org/licenses/LICENSE-2.0
//
// Unless required by applicable law or agreed to in writing, software
// distributed under the License is distributed on an "AS-IS" BASIS,
// WITHOUT WARRANTIES OR CONDITIONS OF ANY KIND, either express or implied.
// See the License for the specific language governing permissions and
// limitations under the License.
//

// Author: ericv@google.com (Eric Veach)

#include "s2/s1angle.h"

#include <gflags/gflags.h>
<<<<<<< HEAD
=======
#include "s2/third_party/absl/base/integral_types.h"
>>>>>>> 9d4c4262
#include <glog/logging.h>
#include <gtest/gtest.h>

#include "s2/base/integral_types.h"
#include "s2/s2latlng.h"
#include "s2/s2testing.h"

DEFINE_int32(iters,
             (google::DEBUG_MODE ? 100 : 1000) * (1000 * 1000),
             "Run timing tests with this many iterations");

TEST(S1Angle, DefaultConstructor) {
  // Check that the default constructor returns an angle of 0.
  S1Angle a;
  EXPECT_EQ(0, a.radians());
}

TEST(S1Angle, Infinity) {
  EXPECT_LT(S1Angle::Radians(1e30), S1Angle::Infinity());
  EXPECT_LT(-S1Angle::Infinity(), S1Angle::Zero());
  EXPECT_EQ(S1Angle::Infinity(), S1Angle::Infinity());
}

TEST(S1Angle, Zero) {
  EXPECT_EQ(S1Angle::Radians(0), S1Angle::Zero());
}

TEST(S1Angle, PiRadiansExactly180Degrees) {
  // Check that the conversion between Pi radians and 180 degrees is exact.
  EXPECT_EQ(M_PI, S1Angle::Radians(M_PI).radians());
  EXPECT_EQ(180.0, S1Angle::Radians(M_PI).degrees());
  EXPECT_EQ(M_PI, S1Angle::Degrees(180).radians());
  EXPECT_EQ(180.0, S1Angle::Degrees(180).degrees());

  EXPECT_EQ(90.0, S1Angle::Radians(M_PI_2).degrees());

  // Check negative angles.
  EXPECT_EQ(-90.0, S1Angle::Radians(-M_PI_2).degrees());
  EXPECT_EQ(-M_PI_4, S1Angle::Degrees(-45).radians());
}

TEST(S1Angle, E5E6E7Representations) {
  // Check that E5/E6/E7 representations work as expected.
  EXPECT_DOUBLE_EQ(S1Angle::Degrees(-45).radians(),
                   S1Angle::E5(-4500000).radians());
  EXPECT_DOUBLE_EQ(S1Angle::Degrees(-60).radians(),
                   S1Angle::E6(-60000000).radians());
  EXPECT_DOUBLE_EQ(S1Angle::Degrees(75).radians(),
                   S1Angle::E7(750000000).radians());
  EXPECT_EQ(-17256123, S1Angle::Degrees(-172.56123).e5());
  EXPECT_EQ(12345678, S1Angle::Degrees(12.345678).e6());
  EXPECT_EQ(-123456789, S1Angle::Degrees(-12.3456789).e7());
}

TEST(S1Angle, E6E7RepresentationsUnsigned) {
  // Check that unsigned E6/E7 representations work as expected.
  EXPECT_DOUBLE_EQ(
      S1Angle::Degrees(60).radians(),
      S1Angle::UnsignedE6(static_cast<uint32>(60000000)).radians());
  EXPECT_DOUBLE_EQ(
      S1Angle::Degrees(-60).radians(),
      S1Angle::UnsignedE6(static_cast<uint32>(-60000000)).radians());
  EXPECT_DOUBLE_EQ(
      S1Angle::Degrees(75).radians(),
      S1Angle::UnsignedE7(static_cast<uint32>(750000000)).radians());
  EXPECT_DOUBLE_EQ(
      S1Angle::Degrees(-75).radians(),
      S1Angle::UnsignedE7(static_cast<uint32>(-750000000)).radians());
}

TEST(S1Angle, NormalizeCorrectlyCanonicalizesAngles) {
  EXPECT_DOUBLE_EQ(0.0, S1Angle::Degrees(360.0).Normalized().degrees());
  EXPECT_DOUBLE_EQ(180.0, S1Angle::Degrees(-180.0).Normalized().degrees());
  EXPECT_DOUBLE_EQ(180.0, S1Angle::Degrees(180.0).Normalized().degrees());
  EXPECT_DOUBLE_EQ(180.0, S1Angle::Degrees(540.0).Normalized().degrees());
  EXPECT_DOUBLE_EQ(90.0, S1Angle::Degrees(-270.0).Normalized().degrees());
}

TEST(S1Angle, ArithmeticOperationsOnAngles) {
  EXPECT_DOUBLE_EQ(0.3, S1Angle::Radians(-0.3).abs().radians());
  EXPECT_DOUBLE_EQ(-0.1, (-S1Angle::Radians(0.1)).radians());
  EXPECT_DOUBLE_EQ(0.4,
                   (S1Angle::Radians(0.1) + S1Angle::Radians(0.3)).radians());
  EXPECT_DOUBLE_EQ(-0.2,
                   (S1Angle::Radians(0.1) - S1Angle::Radians(0.3)).radians());
  EXPECT_DOUBLE_EQ(0.6, (2 * S1Angle::Radians(0.3)).radians());
  EXPECT_DOUBLE_EQ(0.6, (S1Angle::Radians(0.3) * 2).radians());
  EXPECT_DOUBLE_EQ(0.15, (S1Angle::Radians(0.3) / 2).radians());
  EXPECT_DOUBLE_EQ(0.5, (S1Angle::Radians(0.3) / S1Angle::Radians(0.6)));

  S1Angle tmp = S1Angle::Radians(1.0);
  tmp += S1Angle::Radians(0.5);
  EXPECT_DOUBLE_EQ(1.5, tmp.radians());
  tmp -= S1Angle::Radians(1.0);
  EXPECT_DOUBLE_EQ(0.5, tmp.radians());
  tmp *= 5;
  EXPECT_DOUBLE_EQ(2.5, tmp.radians());
  tmp /= 2;
  EXPECT_DOUBLE_EQ(1.25, tmp.radians());
}

TEST(S1Angle, Trigonometry) {
  // Spot check a few angles to ensure that the correct function is called.
  EXPECT_DOUBLE_EQ(1, cos(S1Angle::Degrees(0)));
  EXPECT_DOUBLE_EQ(1, sin(S1Angle::Degrees(90)));
  EXPECT_DOUBLE_EQ(1, tan(S1Angle::Degrees(45)));
}

TEST(S1Angle, ConstructorsThatMeasureAngles) {
  EXPECT_DOUBLE_EQ(M_PI_2,
                   S1Angle(S2Point(1, 0, 0), S2Point(0, 0, 2)).radians());
  EXPECT_DOUBLE_EQ(0.0, S1Angle(S2Point(1, 0, 0), S2Point(1, 0, 0)).radians());
  EXPECT_NEAR(50.0,
              S1Angle(S2LatLng::FromDegrees(20, 20),
                      S2LatLng::FromDegrees(70, 20)).degrees(),
              1e-13);
}

TEST(S1Angle, TestFormatting) {
  std::ostringstream ss;
  ss << S1Angle::Degrees(180.0);
  EXPECT_EQ("180.0000000", ss.str());
}

TEST(S1Angle, TestPerformance) {
  // Verify that the conversion to E5/E6/E7 is not much slower than the
  // conversion from E5/E6/E7.  (Float-to-integer conversions can be quite
  // slow on some platforms.)  We only check the times for E6; the times for
  // E5/E7 should be similar.

  // To reduce the impact of loop overhead, we do kOpsPerLoop ops per loop.
  static const int kOpsPerLoop = 8;

  // Time conversion from E6 to radians.
  double rad_sum = 0;
  const double from_e6_start = S2Testing::GetCpuTime();
  for (int i = FLAGS_iters; i > 0; i -= kOpsPerLoop) {
    // We structure both loops so that all the conversions can be done in
    // parallel.  Otherwise on some platforms the optimizer happens to do a
    // much better job of parallelizing one loop than the other.
    double r0 = S1Angle::E6(i-0).radians();
    double r1 = S1Angle::E6(i-1).radians();
    double r2 = S1Angle::E6(i-2).radians();
    double r3 = S1Angle::E6(i-3).radians();
    double r4 = S1Angle::E6(i-4).radians();
    double r5 = S1Angle::E6(i-5).radians();
    double r6 = S1Angle::E6(i-6).radians();
    double r7 = S1Angle::E6(i-7).radians();
    rad_sum += ((r0 + r1) + (r2 + r3)) + ((r4 + r5) + (r6 + r7));
  }
  const double from_e6_time = S2Testing::GetCpuTime() - from_e6_start;
  EXPECT_NE(rad_sum, 0);  // Don't let the sum get optimized away.
  LOG(INFO) << "From E6: "
            << (FLAGS_iters / from_e6_time)
            << " values per second";

  // Time conversion from radians to E6.
  const double delta = (2 * M_PI) / (FLAGS_iters - 1);
  double angle = -M_PI;
  int64 e6_sum = 0;
  const double to_e6_start = S2Testing::GetCpuTime();
  for (int i = FLAGS_iters; i > 0; i -= kOpsPerLoop) {
    int64 r0 = S1Angle::Radians(angle).e6(); angle += delta;
    int64 r1 = S1Angle::Radians(angle).e6(); angle += delta;
    int64 r2 = S1Angle::Radians(angle).e6(); angle += delta;
    int64 r3 = S1Angle::Radians(angle).e6(); angle += delta;
    int64 r4 = S1Angle::Radians(angle).e6(); angle += delta;
    int64 r5 = S1Angle::Radians(angle).e6(); angle += delta;
    int64 r6 = S1Angle::Radians(angle).e6(); angle += delta;
    int64 r7 = S1Angle::Radians(angle).e6(); angle += delta;
    e6_sum += ((r0 + r1) + (r2 + r3)) + ((r4 + r5) + (r6 + r7));
  }
  const double to_e6_time = S2Testing::GetCpuTime() - to_e6_start;
  EXPECT_NE(e6_sum + angle, 0);  // Don't let them get optimized away.
  LOG(INFO) << "  To E6: "
            << (FLAGS_iters / to_e6_time)
            << " values per second";

  // Make sure that the To/From E6 times are not much different.
  // The difference factor slightly less than 2 on an x86_64.
  EXPECT_LE(from_e6_time / to_e6_time, 3);
  EXPECT_LE(to_e6_time / from_e6_time, 3);
}

// The current implementation guarantees exact conversions between
// Degrees() and E6() when the Degrees() argument is an integer.
TEST(S1Angle, DegreesVsE6) {
  for (int i = 0; i <= 180; ++i) {
    EXPECT_EQ(S1Angle::Degrees(i), S1Angle::E6(1000000 * i));
  }
}

// The current implementation guarantees exact conversions between
// Degrees() and E7() when the Degrees() argument is an integer.
TEST(S1Angle, DegreesVsE7) {
  for (int i = 0; i <= 180; ++i) {
    EXPECT_EQ(S1Angle::Degrees(i), S1Angle::E7(10000000 * i));
  }
}

// The current implementation guarantees exact conversions between
// E6() and E7() when the E6() argument is an integer.
TEST(S1Angle, E6VsE7) {
  S2Testing::rnd.Reset(FLAGS_s2_random_seed);
  for (int iter = 0; iter < 1000; ++iter) {
    int i = S2Testing::rnd.Uniform(180000000);
    EXPECT_EQ(S1Angle::E6(i), S1Angle::E7(10 * i));
  }
}

// The current implementation guarantees certain exact conversions between
// degrees and radians (see the header file for details).
TEST(S1Angle, DegreesVsRadians) {
  for (int k = -8; k <= 8; ++k) {
    EXPECT_EQ(S1Angle::Degrees(45 * k), S1Angle::Radians(k * M_PI / 4));
    EXPECT_EQ(45 * k, S1Angle::Degrees(45 * k).degrees());
  }
  for (int k = 0; k <= 30; ++k) {
    int n = 1 << k;
    EXPECT_EQ(S1Angle::Degrees(180. / n), S1Angle::Radians(M_PI / n));
    EXPECT_EQ(S1Angle::Degrees(60. / n), S1Angle::Radians(M_PI / (3. * n)));
    EXPECT_EQ(S1Angle::Degrees(36. / n), S1Angle::Radians(M_PI / (5. * n)));
    EXPECT_EQ(S1Angle::Degrees(20. / n), S1Angle::Radians(M_PI / (9. * n)));
    EXPECT_EQ(S1Angle::Degrees(4. / n), S1Angle::Radians(M_PI / (45. * n)));
  }
  // We also spot check a couple of non-identities.
  EXPECT_NE(S1Angle::Degrees(3), S1Angle::Radians(M_PI / 60));
  EXPECT_NE(60, S1Angle::Degrees(60).degrees());
}<|MERGE_RESOLUTION|>--- conflicted
+++ resolved
@@ -18,16 +18,12 @@
 #include "s2/s1angle.h"
 
 #include <gflags/gflags.h>
-<<<<<<< HEAD
-=======
-#include "s2/third_party/absl/base/integral_types.h"
->>>>>>> 9d4c4262
 #include <glog/logging.h>
 #include <gtest/gtest.h>
 
-#include "s2/base/integral_types.h"
 #include "s2/s2latlng.h"
 #include "s2/s2testing.h"
+#include "s2/third_party/absl/base/integral_types.h"
 
 DEFINE_int32(iters,
              (google::DEBUG_MODE ? 100 : 1000) * (1000 * 1000),
