--- conflicted
+++ resolved
@@ -20,13 +20,8 @@
 
 #include "s2/s2r2rect.h"
 
-<<<<<<< HEAD
 #include <gtest/gtest.h>
 
-#include "s2/base/integral_types.h"
-=======
-#include "s2/third_party/absl/base/integral_types.h"
->>>>>>> 9d4c4262
 #include "s2/base/stringprintf.h"
 #include "s2/r1interval.h"
 #include "s2/s2.h"
@@ -36,6 +31,7 @@
 #include "s2/s2latlng.h"
 #include "s2/s2latlngrect.h"
 #include "s2/s2testing.h"
+#include "s2/third_party/absl/base/integral_types.h"
 
 static void TestIntervalOps(S2R2Rect const& x, S2R2Rect const& y,
                             const char* expected_rexion,
