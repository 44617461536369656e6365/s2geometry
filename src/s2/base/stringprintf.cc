--- conflicted
+++ resolved
@@ -20,12 +20,8 @@
 #include <cstdarg> // For va_list and related operations
 #include <cstdio> // MSVC requires this for _vsnprintf
 #include <vector>
-<<<<<<< HEAD
 
-#include <glog/logging.h>
-=======
 #include "s2/base/logging.h"
->>>>>>> db4f7142
 
 #ifdef _MSC_VER
 enum { IS__MSC_VER = 1 };
