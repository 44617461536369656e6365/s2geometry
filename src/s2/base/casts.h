// Copyright 2009 Google Inc. All Rights Reserved.
//
// Licensed under the Apache License, Version 2.0 (the "License");
// you may not use this file except in compliance with the License.
// You may obtain a copy of the License at
//
//     http://www.apache.org/licenses/LICENSE-2.0
//
// Unless required by applicable law or agreed to in writing, software
// distributed under the License is distributed on an "AS-IS" BASIS,
// WITHOUT WARRANTIES OR CONDITIONS OF ANY KIND, either express or implied.
// See the License for the specific language governing permissions and
// limitations under the License.
//


//
// Various Google-specific casting templates.
//
// This code is compiled directly on many platforms, including client
// platforms like Windows, Mac, and embedded systems.  Before making
// any changes here, make sure that you're not breaking any platforms.
//

#ifndef S2_BASE_CASTS_H_
#define S2_BASE_CASTS_H_

#include <cassert>         // for use with down_cast<>
#include <climits>         // for enumeration casts and tests
#include <type_traits>

<<<<<<< HEAD
#include "s2/base/type_traits.h"
=======
#include "s2/third_party/absl/base/macros.h"
>>>>>>> 6a43d759
#include "s2/third_party/absl/base/casts.h"
#include "s2/third_party/absl/base/macros.h"

// An "upcast", i.e. a conversion from a pointer to an object to a pointer to a
// base subobject, always succeeds if the base is unambiguous and accessible,
// and so it's fine to use implicit_cast.
//
// A "downcast", i.e. a conversion from a pointer to an object to a pointer
// to a more-derived object that may contain the original object as a base
// subobject, cannot safely be done using static_cast, because you do not
// generally know whether the source object is really the base subobject of
// a containing, more-derived object of the target type. Thus, when you
// downcast in a polymorphic type hierarchy, you should use the following
// function template.
//
// In debug mode, we use dynamic_cast to double-check whether the downcast is
// legal (we die if it's not). In normal mode, we do the efficient static_cast
// instead. Thus, it's important to test in debug mode to make sure the cast is
// legal!
//
// This is the only place in the codebase we should use dynamic_cast.
// In particular, you should NOT use dynamic_cast for RTTI, e.g. for
// code like this:
//    if (auto* p = dynamic_cast<Subclass1*>(foo)) HandleASubclass1Object(p);
//    if (auto* p = dynamic_cast<Subclass2*>(foo)) HandleASubclass2Object(p);
// You should design the code some other way not to need this.

template<typename To, typename From>     // use like this: down_cast<T*>(foo);
inline To down_cast(From* f) {           // so we only accept pointers
  static_assert(
      (std::is_base_of<From, typename std::remove_pointer<To>::type>::value),
      "target type not derived from source type");

  // We skip the assert and hence the dynamic_cast if RTTI is disabled.
#if !defined(__GNUC__) || defined(__GXX_RTTI)
  // Uses RTTI in dbg and fastbuild. asserts are disabled in opt builds.
  assert(f == nullptr || dynamic_cast<To>(f) != nullptr);
#endif  // !defined(__GNUC__) || defined(__GXX_RTTI)

  return static_cast<To>(f);
}

// Overload of down_cast for references. Use like this: down_cast<T&>(foo).
// The code is slightly convoluted because we're still using the pointer
// form of dynamic cast. (The reference form throws an exception if it
// fails.)
//
// There's no need for a special const overload either for the pointer
// or the reference form. If you call down_cast with a const T&, the
// compiler will just bind From to const T.
template<typename To, typename From>
inline To down_cast(From& f) {
  static_assert(
      std::is_lvalue_reference<To>::value, "target type not a reference");
  static_assert(
      (std::is_base_of<From, typename std::remove_reference<To>::type>::value),
      "target type not derived from source type");

  // We skip the assert and hence the dynamic_cast if RTTI is disabled.
#if !defined(__GNUC__) || defined(__GXX_RTTI)
  // RTTI: debug mode only
  assert(dynamic_cast<typename std::remove_reference<To>::type*>(&f) !=
         nullptr);
#endif  // !defined(__GNUC__) || defined(__GXX_RTTI)

  return static_cast<To>(f);
}

// **** Enumeration Casts and Tests
//
// C++ requires that the value of an integer that is converted to an
// enumeration be within the value bounds of the enumeration.  Modern
// compilers can and do take advantage of this requirement to optimize
// programs.  So, using a raw static_cast with enums can be bad.  See
//
// The following templates and macros enable casting from an int to an enum
// with checking against the appropriate bounds.  First, when defining an
// enumeration, identify the limits of the values of its enumerators.
//
//   enum A { A_min = -18, A_max = 33 };
//   MAKE_ENUM_LIMITS(A, A_min, A_max)
//
// Convert an int to an enum in one of two ways.  The prefered way is a
// tight conversion, which ensures that A_min <= value <= A_max.
//
//   A var = tight_enum_cast<A>(3);
//
// However, the C++ language defines the set of possible values for an
// enumeration to be essentially the range of a bitfield that can represent
// all the enumerators, i.e. those within the nearest containing power
// of two.  In the example above, the nearest positive power of two is 64,
// and so the upper bound is 63.  The nearest negative power of two is
// -32 and so the lower bound is -32 (two's complement), which is upgraded
// to match the upper bound, becoming -64.  The values within this range
// of -64 to 63 are valid, according to the C++ standard.  You can cast
// values within this range as follows.
//
//   A var = loose_enum_cast<A>(45);
//
// These casts will log a message if the value does not reside within the
// specified range, and will be fatal when in debug mode.
//
// For those times when an assert too strong, there are test functions.
//
//   bool var = tight_enum_test<A>(3);
//   bool var = loose_enum_test<A>(45);
//
// For code that needs to use the enumeration value if and only if
// it is good, there is a function that both tests and casts.
//
//   int i = ....;
//   A var;
//   if (tight_enum_test_cast<A>(i, &var))
//     .... // use valid var with value as indicated by i
//   else
//     .... // handle invalid enum cast
//
// The enum test/cast facility is currently limited to enumerations that
// fit within an int.  It is also limited to two's complement ints.

// ** Implementation Description
//
// The enum_limits template class captures the minimum and maximum
// enumerator.  All uses of this template are intended to be of
// specializations, so the generic has a field to identify itself as
// not specialized.  The test/cast templates assert specialization.

template <typename Enum>
class enum_limits {
 public:
  static const Enum min_enumerator = 0;
  static const Enum max_enumerator = 0;
  static const bool is_specialized = false;
};

// Now we define the macro to define the specialization for enum_limits.
// The specialization checks that the enumerators fit within an int.
// This checking relies on integral promotion.

#define MAKE_ENUM_LIMITS(ENUM_TYPE, ENUM_MIN, ENUM_MAX) \
template <> \
class enum_limits<ENUM_TYPE> { \
public: \
  static const ENUM_TYPE min_enumerator = ENUM_MIN; \
  static const ENUM_TYPE max_enumerator = ENUM_MAX; \
  static const bool is_specialized = true; \
  static_assert(ENUM_MIN >= INT_MIN, "enumerator too negative for int"); \
  static_assert(ENUM_MAX <= INT_MAX, "enumerator too positive for int"); \
};

// The loose enum test/cast is actually the more complicated one,
// because of the problem of finding the bounds.
//
// The unary upper bound, ub, on a positive number is its positive
// saturation, i.e. for a value v within pow(2,k-1) <= v < pow(2,k),
// the upper bound is pow(2,k)-1.
//
// The unary lower bound, lb, on a negative number is its negative
// saturation, i.e. for a value v within -pow(2,k) <= v < -pow(2,k-1),
// the lower bound is -pow(2,k).
//
// The actual bounds are (1) the binary upper bound over the maximum
// enumerator and the one's complement of a negative minimum enumerator
// and (2) the binary lower bound over the minimum enumerator and the
// one's complement of the positive maximum enumerator, except that if no
// enumerators are negative, the lower bound is zero.
//
// The algorithm relies heavily on the observation that
//
//   a,b>0 then ub(a,b) == ub(a) | ub(b) == ub(a|b)
//   a,b<0 then lb(a,b) == lb(a) & lb(b) == lb(a&b)
//
// Note that the compiler will boil most of this code away
// because of value propagation on the constant enumerator bounds.

template <typename Enum>
inline bool loose_enum_test(int e_val) {
  static_assert(enum_limits<Enum>::is_specialized, "missing MAKE_ENUM_LIMITS");
  const Enum e_min = enum_limits<Enum>::min_enumerator;
  const Enum e_max = enum_limits<Enum>::max_enumerator;
  static_assert(sizeof(e_val) == 4 || sizeof(e_val) == 8,
                "unexpected int size");

  // Find the unary bounding negative number of e_min and e_max.

  // Find the unary bounding negative number of e_max.
  // This would be b_min = e_max < 0 ? e_max : ~e_max,
  // but we want to avoid branches to help the compiler.
  int e_max_sign = e_max >> (sizeof(e_val)*8 - 1);
  int b_min = ~e_max_sign ^ e_max;

  // Find the binary bounding negative of both e_min and e_max.
  b_min &= e_min;

  // However, if e_min is positive, the result will be positive.
  // Now clear all bits right of the most significant clear bit,
  // which is a negative saturation for negative numbers.
  // In the case of positive numbers, this is flush to zero.
  b_min &= b_min >> 1;
  b_min &= b_min >> 2;
  b_min &= b_min >> 4;
  b_min &= b_min >> 8;
  b_min &= b_min >> 16;
#if INT_MAX > 2147483647
  b_min &= b_min >> 32;
#endif

  // Find the unary bounding positive number of e_max.
  int b_max = e_max_sign ^ e_max;

  // Find the binary bounding positive number of that
  // and the unary bounding positive number of e_min.
  int e_min_sign = e_min >> (sizeof(e_val)*8 - 1);
  b_max |= e_min_sign ^ e_min;

  // Now set all bits right of the most significant set bit,
  // which is a positive saturation for positive numbers.
  b_max |= b_max >> 1;
  b_max |= b_max >> 2;
  b_max |= b_max >> 4;
  b_max |= b_max >> 8;
  b_max |= b_max >> 16;
#if INT_MAX > 2147483647
  b_max |= b_max >> 32;
#endif

  // Finally test the bounds.
  return b_min <= e_val && e_val <= b_max;
}

template <typename Enum>
inline bool tight_enum_test(int e_val) {
  static_assert(enum_limits<Enum>::is_specialized, "missing MAKE_ENUM_LIMITS");
  const Enum e_min = enum_limits<Enum>::min_enumerator;
  const Enum e_max = enum_limits<Enum>::max_enumerator;
  return e_min <= e_val && e_val <= e_max;
}

template <typename Enum>
inline bool loose_enum_test_cast(int e_val, Enum* e_var) {
  if (loose_enum_test<Enum>(e_val)) {
     *e_var = static_cast<Enum>(e_val);
     return true;
  } else {
     return false;
  }
}

template <typename Enum>
inline bool tight_enum_test_cast(int e_val, Enum* e_var) {
  if (tight_enum_test<Enum>(e_val)) {
     *e_var = static_cast<Enum>(e_val);
     return true;
  } else {
     return false;
  }
}

// The plain casts require logging, and we get header recursion if
// it is done directly.  So, we do it indirectly.
// The following function is defined in logging.cc.

namespace base {
namespace internal {

void WarnEnumCastError(int value_of_int);

}  // namespace internal
}  // namespace base

template <typename Enum>
inline Enum loose_enum_cast(int e_val) {
  if (!loose_enum_test<Enum>(e_val)) {
    base::internal::WarnEnumCastError(e_val);
  }
  return static_cast<Enum>(e_val);
}

template <typename Enum>
inline Enum tight_enum_cast(int e_val) {
  if (!tight_enum_test<Enum>(e_val)) {
    base::internal::WarnEnumCastError(e_val);
  }
  return static_cast<Enum>(e_val);
}

#endif  // S2_BASE_CASTS_H_<|MERGE_RESOLUTION|>--- conflicted
+++ resolved
@@ -29,11 +29,6 @@
 #include <climits>         // for enumeration casts and tests
 #include <type_traits>
 
-<<<<<<< HEAD
-#include "s2/base/type_traits.h"
-=======
-#include "s2/third_party/absl/base/macros.h"
->>>>>>> 6a43d759
 #include "s2/third_party/absl/base/casts.h"
 #include "s2/third_party/absl/base/macros.h"
 
