include(${SWIG_USE_FILE})
include_directories(${PYTHON_INCLUDE_PATH})

set(CMAKE_SWIG_FLAGS "")
set_property(SOURCE s2.i PROPERTY SWIG_FLAGS "-module" "pywraps2")
set_property(SOURCE s2.i PROPERTY CPLUSPLUS ON)

if (${CMAKE_VERSION} VERSION_LESS "3.8.0")
    swig_add_module(pywraps2 python s2.i)
else()
<<<<<<< HEAD
    swig_add_library(pywraps2
                     LANGUAGE python
                     SOURCES s2.i)
=======
    swig_add_library(pywraps2 LANGUAGE python SOURCES s2.i)
>>>>>>> 7abc82fd
endif()

swig_link_libraries(pywraps2 ${PYTHON_LIBRARIES} s2)
enable_testing()
add_test(NAME pywraps2_test COMMAND
         ${PYTHON_EXECUTABLE}
	 "${PROJECT_SOURCE_DIR}/src/python/pywraps2_test.py")
set_property(TEST pywraps2_test PROPERTY ENVIRONMENT
             "PYTHONPATH=$ENV{PYTHONPATH}:${PROJECT_BINARY_DIR}/python")

execute_process(COMMAND "${PYTHON_EXECUTABLE}" -c "if True:
                  from distutils import sysconfig as sc;
                  print(sc.get_python_lib(prefix='', plat_specific=True))"
                OUTPUT_VARIABLE PYTHON_SITE
                OUTPUT_STRIP_TRAILING_WHITESPACE)

# Install the wrapper.
install(TARGETS _pywraps2 DESTINATION ${PYTHON_SITE})
install(FILES "${PROJECT_BINARY_DIR}/python/pywraps2.py"
        DESTINATION ${PYTHON_SITE})<|MERGE_RESOLUTION|>--- conflicted
+++ resolved
@@ -8,13 +8,7 @@
 if (${CMAKE_VERSION} VERSION_LESS "3.8.0")
     swig_add_module(pywraps2 python s2.i)
 else()
-<<<<<<< HEAD
-    swig_add_library(pywraps2
-                     LANGUAGE python
-                     SOURCES s2.i)
-=======
     swig_add_library(pywraps2 LANGUAGE python SOURCES s2.i)
->>>>>>> 7abc82fd
 endif()
 
 swig_link_libraries(pywraps2 ${PYTHON_LIBRARIES} s2)
