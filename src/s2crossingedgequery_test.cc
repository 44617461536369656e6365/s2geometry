// Copyright 2013 Google Inc. All Rights Reserved.
//
// Licensed under the Apache License, Version 2.0 (the "License");
// you may not use this file except in compliance with the License.
// You may obtain a copy of the License at
//
//     http://www.apache.org/licenses/LICENSE-2.0
//
// Unless required by applicable law or agreed to in writing, software
// distributed under the License is distributed on an "AS-IS" BASIS,
// WITHOUT WARRANTIES OR CONDITIONS OF ANY KIND, either express or implied.
// See the License for the specific language governing permissions and
// limitations under the License.
//

// Author: ericv@google.com (Eric Veach)

#include "s2crossingedgequery.h"

#include <algorithm>
#include <utility>
#include <vector>
<<<<<<< HEAD
=======

#include "base/stringprintf.h"
>>>>>>> b2da1d65
#include <gtest/gtest.h>
#include "base/stringprintf.h"
#include "s1angle.h"
#include "s2cap.h"
#include "s2cell.h"
#include "s2cellid.h"
#include "s2edgeutil.h"
#include "s2polyline.h"
#include "s2shapeutil.h"
#include "s2testing.h"
#include "s2textformat.h"
#include "util/gtl/stl_util.h"

using s2shapeutil::EdgeVectorShape;
using s2textformat::MakePoint;
using s2textformat::MakePolyline;
using std::pair;
using std::vector;

namespace {

using TestEdge = pair<S2Point, S2Point>;
using CrossingType = s2shapeutil::CrossingType;

S2Point PerturbAtDistance(S1Angle distance, S2Point const& a0,
                          S2Point const& b0) {
  S2Point x = S2EdgeUtil::InterpolateAtDistance(distance, a0, b0);
  if (S2Testing::rnd.OneIn(2)) {
    for (int i = 0; i < 3; ++i) {
      x[i] = nextafter(x[i], S2Testing::rnd.OneIn(2) ? 1 : -1);
    }
    x = x.Normalize();
  }
  return x;
}

// Generate sub-edges of some given edge (a0,b0).  The length of the sub-edges
// is distributed exponentially over a large range, and the endpoints may be
// slightly perturbed to one side of (a0,b0) or the other.
void GetPerturbedSubEdges(S2Point a0, S2Point b0, int count,
                          vector<TestEdge>* edges) {
  edges->clear();
  a0 = a0.Normalize();
  b0 = b0.Normalize();
  S1Angle length0(a0, b0);
  for (int i = 0; i < count; ++i) {
    S1Angle length = length0 * pow(1e-15, S2Testing::rnd.RandDouble());
    S1Angle offset = (length0 - length) * S2Testing::rnd.RandDouble();
    edges->push_back(
        std::make_pair(PerturbAtDistance(offset, a0, b0),
                       PerturbAtDistance(offset + length, a0, b0)));
  }
}

// Generate edges whose center is randomly chosen from the given S2Cap, and
// whose length is randomly chosen up to "max_length".
void GetCapEdges(S2Cap const& center_cap, S1Angle max_length, int count,
                 vector<TestEdge>* edges) {
  edges->clear();
  for (int i = 0; i < count; ++i) {
    S2Point center = S2Testing::SamplePoint(center_cap);
    S2Cap edge_cap(center, 0.5 * max_length);
    S2Point p1 = S2Testing::SamplePoint(edge_cap);
    // Compute p1 reflected through "center", and normalize for good measure.
    S2Point p2 = (2 * p1.DotProd(center) * center - p1).Normalize();
    edges->push_back(std::make_pair(p1, p2));
  }
}

void TestAllCrossings(vector<TestEdge> const& edges) {
  EdgeVectorShape* shape = new EdgeVectorShape;
  for (TestEdge const& edge : edges) {
    shape->Add(edge.first, edge.second);
  }
  // Force more subdivision than usual to make the test more challenging.
  S2ShapeIndexOptions options;
  options.set_max_edges_per_cell(1);
  S2ShapeIndex index(options);
  index.Add(shape);  // Takes ownership
  // To check that candidates are being filtered reasonably, we count the
  // total number of candidates that the total number of edge pairs that
  // either intersect or are very close to intersecting.
  int num_candidates = 0, num_nearby_pairs = 0;
  int i = 0;
  for (TestEdge const& edge : edges) {
    SCOPED_TRACE(StringPrintf("Iteration %d", i++));
    S2Point const& a = edge.first;
    S2Point const& b = edge.second;
    vector<int> candidates;
    S2CrossingEdgeQuery query(index);
    query.GetCandidates(a, b, shape, &candidates);

    // Verify that the second version of GetCandidates returns the same result.
    S2CrossingEdgeQuery::EdgeMap edge_map;
    query.GetCandidates(a, b, &edge_map);
    EXPECT_EQ(1, edge_map.size());
    EXPECT_EQ(shape, edge_map.begin()->first);
    EXPECT_EQ(candidates, edge_map.begin()->second);
    EXPECT_TRUE(!candidates.empty());

    // Now check the actual candidates.
    EXPECT_TRUE(std::is_sorted(candidates.begin(), candidates.end()));
    EXPECT_GE(candidates.front(), 0);
    EXPECT_LT(candidates.back(), shape->num_edges());
    num_candidates += candidates.size();
    string missing_candidates;
    vector<int> expected_crossings, expected_interior_crossings;
    for (int i = 0; i < shape->num_edges(); ++i) {
      S2Point const *c, *d;
      shape->GetEdge(i, &c, &d);
      int sign = S2EdgeUtil::CrossingSign(a, b, *c, *d);
      if (sign >= 0) {
        expected_crossings.push_back(i);
        if (sign > 0) {
          expected_interior_crossings.push_back(i);
        }
        ++num_nearby_pairs;
        if (!std::binary_search(candidates.begin(), candidates.end(), i)) {
          StringAppendF(&missing_candidates, " %d", i);
        }
      } else {
        double const kMaxDist = S2::kMaxDiag.GetValue(S2::kMaxCellLevel);
        if (S2EdgeUtil::GetDistance(a, *c, *d).radians() < kMaxDist ||
            S2EdgeUtil::GetDistance(b, *c, *d).radians() < kMaxDist ||
            S2EdgeUtil::GetDistance(*c, a, b).radians() < kMaxDist ||
            S2EdgeUtil::GetDistance(*d, a, b).radians() < kMaxDist) {
          ++num_nearby_pairs;
        }
      }
    }
    EXPECT_TRUE(missing_candidates.empty()) << missing_candidates;

    // Test that GetCrossings() returns only the actual crossing edges.
    vector<int> actual_crossings;
    query.GetCrossings(a, b, shape, CrossingType::ALL, &actual_crossings);
    EXPECT_EQ(expected_crossings, actual_crossings);

    // Verify that the second version of GetCrossings returns the same result.
    query.GetCrossings(a, b, CrossingType::ALL, &edge_map);
    EXPECT_EQ(1, edge_map.size());
    EXPECT_EQ(shape, edge_map.begin()->first);
    EXPECT_EQ(expected_crossings, edge_map.begin()->second);

    // Verify that CrossingType::INTERIOR returns only the interior crossings.
    query.GetCrossings(a, b, shape, CrossingType::INTERIOR, &actual_crossings);
    EXPECT_EQ(expected_interior_crossings, actual_crossings);
  }
  // There is nothing magical about this particular ratio; this check exists
  // to catch changes that dramatically increase the number of candidates.
  EXPECT_LE(num_candidates, 3 * num_nearby_pairs);
}

// Test edges that lie in the plane of one of the S2 cube edges.  Such edges
// may lie on the boundary between two cube faces, or pass through a cube
// vertex, or follow a 45 diagonal across a cube face toward its center.
//
// This test is sufficient to demonstrate that padding the cell boundaries
// is necessary for correctness.  (It fails if S2ShapeIndex::kCellPadding is
// set to zero.)
TEST(GetCrossingCandidates, PerturbedCubeEdges) {
  S2Testing::Random* rnd = &S2Testing::rnd;
  vector<TestEdge> edges;
  for (int iter = 0; iter < 10; ++iter) {
    int face = rnd->Uniform(6);
    double scale = pow(1e-15, rnd->RandDouble());
    R2Point uv(2 * rnd->Uniform(2) - 1, 2 * rnd->Uniform(2) - 1);  // vertex
    S2Point a0 = S2::FaceUVtoXYZ(face, scale * uv);
    S2Point b0 = a0 - 2 * S2::GetNorm(face);
    // TODO(ericv): This test is currently slow because *every* crossing test
    // needs to invoke S2::ExpensiveSign().
    GetPerturbedSubEdges(a0, b0, 30, &edges);
    TestAllCrossings(edges);
  }
}

// Test edges that lie in the plane of one of the S2 cube face axes.  These
// edges are special because one coordinate is zero, and they lie on the
// boundaries between the immediate child cells of the cube face.
TEST(GetCrossingCandidates, PerturbedCubeFaceAxes) {
  S2Testing::Random* rnd = &S2Testing::rnd;
  vector<TestEdge> edges;
  for (int iter = 0; iter < 5; ++iter) {
    int face = rnd->Uniform(6);
    double scale = pow(1e-15, rnd->RandDouble());
    S2Point axis = S2::GetUVWAxis(face, rnd->Uniform(2));
    S2Point a0 = scale * axis + S2::GetNorm(face);
    S2Point b0 = scale * axis - S2::GetNorm(face);
    GetPerturbedSubEdges(a0, b0, 30, &edges);
    TestAllCrossings(edges);
  }
}

TEST(GetCrossingCandidates, CapEdgesNearCubeVertex) {
  // Test a random collection of edges near the S2 cube vertex where the
  // Hilbert curve starts and ends.
  vector<TestEdge> edges;
  GetCapEdges(S2Cap(S2Point(-1, -1, 1).Normalize(), S1Angle::Radians(1e-3)),
              S1Angle::Radians(1e-4), 1000, &edges);
  TestAllCrossings(edges);
}

TEST(GetCrossingCandidates, DegenerateEdgeOnCellVertexIsItsOwnCandidate) {
  for (int i = 0; i < 100; ++i) {
    vector<TestEdge> edges;
    S2Cell cell(S2Testing::GetRandomCellId());
    edges.push_back(std::make_pair(cell.GetVertex(0), cell.GetVertex(0)));
    TestAllCrossings(edges);
  }
}

TEST(GetCrossingCandidates, CollinearEdgesOnCellBoundaries) {
  const int kNumEdgeIntervals = 8;  // 9*8/2 = 36 edges
  for (int level = 0; level <= S2CellId::kMaxLevel; ++level) {
    S2Cell cell(S2Testing::GetRandomCellId(level));
    int v1 = S2Testing::rnd.Uniform(4);
    int v2 = (v1 + 1) & 3;
    S2Point p1 = cell.GetVertexRaw(v1);
    S2Point p2 = cell.GetVertexRaw(v2);
    S2Point delta = (p2 - p1) / kNumEdgeIntervals;
    vector<TestEdge> edges;
    for (int i = 0; i <= kNumEdgeIntervals; ++i) {
      for (int j = 0; j < i; ++j) {
        edges.push_back(std::make_pair((p1 + i * delta).Normalize(),
                                       (p1 + j * delta).Normalize()));
      }
    }
    TestAllCrossings(edges);
  }
}

// This is the example from the header file, with a few extras.
void TestPolylineCrossings(vector<S2Polyline*> const& polylines,
                           S2Point const& a0, S2Point const& a1) {
  S2ShapeIndex index;
  for (S2Polyline* polyline : polylines) {
    index.Add(new S2Polyline::Shape(polyline));
  }
  S2CrossingEdgeQuery query(index);
  S2CrossingEdgeQuery::EdgeMap edge_map;
  if (!query.GetCrossings(a0, a1, CrossingType::ALL, &edge_map)) return;
  for (auto const& p : edge_map) {
    S2Shape const* shape = p.first;
    S2Polyline* polyline = polylines[shape->id()];
    vector<int> const& edges = p.second;
    // Shapes with no crossings should be filtered out by this method.
    EXPECT_FALSE(edges.empty());
    for (int edge : edges) {
      S2Point const& b0 = polyline->vertex(edge);
      S2Point const& b1 = polyline->vertex(edge + 1);
      CHECK_GE(S2EdgeUtil::CrossingSign(a0, a1, b0, b1), 0);
    }
  }
  // Also test that no edges are missing.
  for (int i = 0; i < polylines.size(); ++i) {
    vector<int> const& edges = edge_map[index.shape(i)];
    S2Polyline const* polyline = polylines[i];
    for (int e = 0; e < polyline->num_vertices() - 1; ++e) {
      if (S2EdgeUtil::CrossingSign(a0, a1, polyline->vertex(e),
                                   polyline->vertex(e + 1)) >= 0) {
        EXPECT_EQ(1, std::count(edges.begin(), edges.end(), e));
      }
    }
  }
}

TEST(GetCrossings, PolylineCrossings) {
  vector<S2Polyline*> polylines;
  // Three zig-zag lines near the equator.
  polylines.push_back(MakePolyline("0:0, 2:1, 0:2, 2:3, 0:4, 2:5, 0:6"));
  polylines.push_back(MakePolyline("1:0, 3:1, 1:2, 3:3, 1:4, 3:5, 1:6"));
  polylines.push_back(MakePolyline("2:0, 4:1, 2:2, 4:3, 2:4, 4:5, 2:6"));
  TestPolylineCrossings(polylines, MakePoint("1:0"), MakePoint("1:4"));
  TestPolylineCrossings(polylines, MakePoint("5:5"), MakePoint("6:6"));
  STLDeleteElements(&polylines);
}

}  // namespace<|MERGE_RESOLUTION|>--- conflicted
+++ resolved
@@ -20,12 +20,9 @@
 #include <algorithm>
 #include <utility>
 #include <vector>
-<<<<<<< HEAD
-=======
-
-#include "base/stringprintf.h"
->>>>>>> b2da1d65
+
 #include <gtest/gtest.h>
+
 #include "base/stringprintf.h"
 #include "s1angle.h"
 #include "s2cap.h"
